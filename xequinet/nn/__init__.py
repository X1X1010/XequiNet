from .o3layer import (
<<<<<<< HEAD
    Invariant, Gate, EquivariantDot,
    Int2c1eEmbedding, EquivariantLayerNorm,
=======
    Invariant, Gate, NormGate, ElementShifts, CGCoupler,
    EquivariantDot, Int2c1eEmbedding, EquivariantLayerNorm,
>>>>>>> 5809a43c
    resolve_norm, resolve_o3norm, resolve_actfn,

)
from .rbf import (
    CosineCutoff, PolynomialCutoff,
    GaussianSmearing, SphericalBesselj0,
)
from .xpainn import (
    XEmbedding, XPainnMessage, XPainnUpdate,
    PBCEmbedding, EleEmbedding,
)
from .painn import Embedding, PainnMessage, PainnUpdate
from .output import (
    ScalarOut, NegGradOut, VectorOut, PolarOut, SpatialOut,
)
<<<<<<< HEAD
from .model import XPaiNN, PBCPaiNN, resolve_model

__all__ = [
    "Invariant", "Gate", "EquivariantDot",
    "Int2c1eEmbedding", "EquivariantLayerNorm",
=======
from .model import XPaiNN, PBCPaiNN, xQHNet, resolve_model
from .jit_model import (
    JitXPaiNN, GradJitXPaiNN,
    resolve_jit_model
)

__all__ = [
    "Invariant", "Gate", "NormGate", "ElementShifts", "CGCoupler",
    "EquivariantDot", "Int2c1eEmbedding", "EquivariantLayerNorm",
>>>>>>> 5809a43c
    "resolve_norm", "resolve_o3norm", "resolve_actfn",
    "CosineCutoff", "PolynomialCutoff",
    "GaussianSmearing", "SphericalBesselj0",
    "XEmbedding", "XPainnMessage", "XPainnUpdate",
    "PBCEmbedding", "EleEmbedding",
    "Embedding", "PainnMessage", "PainnUpdate",
    "ScalarOut", "NegGradOut", "VectorOut", "PolarOut", "SpatialOut",
<<<<<<< HEAD
    "XPaiNN", "PBCPaiNN", "resolve_model",
=======
    "PBCScalarOut", "PBCNegGradOut",
    "XPaiNN", "PBCPaiNN", "xQHNet", "resolve_model",
    "JitXPaiNN", "GradJitXPaiNN",
    "resolve_jit_model",
>>>>>>> 5809a43c
]<|MERGE_RESOLUTION|>--- conflicted
+++ resolved
@@ -1,11 +1,6 @@
 from .o3layer import (
-<<<<<<< HEAD
-    Invariant, Gate, EquivariantDot,
+    Invariant, Gate, NormGate, EquivariantDot,
     Int2c1eEmbedding, EquivariantLayerNorm,
-=======
-    Invariant, Gate, NormGate, ElementShifts, CGCoupler,
-    EquivariantDot, Int2c1eEmbedding, EquivariantLayerNorm,
->>>>>>> 5809a43c
     resolve_norm, resolve_o3norm, resolve_actfn,
 
 )
@@ -21,23 +16,11 @@
 from .output import (
     ScalarOut, NegGradOut, VectorOut, PolarOut, SpatialOut,
 )
-<<<<<<< HEAD
-from .model import XPaiNN, PBCPaiNN, resolve_model
+from .model import XPaiNN, PBCPaiNN, XQHNet, resolve_model
 
 __all__ = [
-    "Invariant", "Gate", "EquivariantDot",
+    "Invariant", "Gate", "NormGate", "EquivariantDot",
     "Int2c1eEmbedding", "EquivariantLayerNorm",
-=======
-from .model import XPaiNN, PBCPaiNN, xQHNet, resolve_model
-from .jit_model import (
-    JitXPaiNN, GradJitXPaiNN,
-    resolve_jit_model
-)
-
-__all__ = [
-    "Invariant", "Gate", "NormGate", "ElementShifts", "CGCoupler",
-    "EquivariantDot", "Int2c1eEmbedding", "EquivariantLayerNorm",
->>>>>>> 5809a43c
     "resolve_norm", "resolve_o3norm", "resolve_actfn",
     "CosineCutoff", "PolynomialCutoff",
     "GaussianSmearing", "SphericalBesselj0",
@@ -45,12 +28,6 @@
     "PBCEmbedding", "EleEmbedding",
     "Embedding", "PainnMessage", "PainnUpdate",
     "ScalarOut", "NegGradOut", "VectorOut", "PolarOut", "SpatialOut",
-<<<<<<< HEAD
-    "XPaiNN", "PBCPaiNN", "resolve_model",
-=======
     "PBCScalarOut", "PBCNegGradOut",
-    "XPaiNN", "PBCPaiNN", "xQHNet", "resolve_model",
-    "JitXPaiNN", "GradJitXPaiNN",
-    "resolve_jit_model",
->>>>>>> 5809a43c
+    "XPaiNN", "PBCPaiNN", "XQHNet", "resolve_model",
 ]